--- conflicted
+++ resolved
@@ -171,14 +171,9 @@
 }
 
 
-<<<<<<< HEAD
-// Send a string of data 
-void hc05_send(char *send_data)
-=======
 // HC05 send data 
 void hc05_send(
     char *send_data)
->>>>>>> 5334c7bb
 {
     uart_sendstring(hc05_data_record.hc05_uart, send_data); 
 }
@@ -191,7 +186,7 @@
 }
 
 
-// HC05 read data 
+// Send a string of data 
 void hc05_read(
     char *receive_data)
 {
